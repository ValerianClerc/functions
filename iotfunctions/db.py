# *****************************************************************************
# Â© Copyright IBM Corp. 2018.  All Rights Reserved.
#
# This program and the accompanying materials
# are made available under the terms of the Apache V2.0
# which accompanies this distribution, and is available at
# http://www.apache.org/licenses/LICENSE-2.0
#
# *****************************************************************************

import os
import datetime as dt
import logging
import urllib3
import json
import inspect
import sys
import importlib
import datetime
import pandas as pd
import subprocess
from pandas.api.types import is_string_dtype, is_numeric_dtype, is_bool_dtype, is_datetime64_any_dtype, is_dict_like
from sqlalchemy import Table, Column, MetaData, Integer, SmallInteger, String, DateTime, Boolean, Float, create_engine, \
    func, and_, or_
from sqlalchemy.sql.sqltypes import FLOAT, INTEGER, TIMESTAMP, VARCHAR, BOOLEAN, NullType
from sqlalchemy.sql import select
from sqlalchemy.orm.session import sessionmaker
from sqlalchemy.exc import NoSuchTableError
from sqlalchemy import __version__ as sqlalchemy_version_string
from .util import CosClient, resample, reset_df_index
from . import metadata as md
from . import pipeline as pp
from .enginelog import EngineLogging

urllib3.disable_warnings(urllib3.exceptions.InsecureRequestWarning)
logger = logging.getLogger(__name__)

# Table reflection of SqlAlchemy on DB2 returns DB2-specific type DOUBLE instead of SQL standard type FLOAT
# Load the DB2-specific type DOUBLE
DB2_DOUBLE = None
try:
    from ibm_db_sa.base import DOUBLE as DB2_DOUBLE
except ImportError:
    DB2_DOUBLE = None


class Database(object):
    '''
    Use Database objects to establish database connectivity, manage database metadata and sessions, build queries and write DataFrames to tables.

    Parameters:
    -----------
    credentials: dict (optional)
        Database credentials. If none specified use DB_CONNECTION_STRING environment variable
    start_session: bool
        Start a session when establishing connection
    echo: bool
        Output sql to log
    '''

    system_package_url = 'git+https://github.com/ibm-watson-iot/functions.git@'
    bif_sql = "V1000-18.sql"

    def __init__(self, credentials=None, start_session=False, echo=False, tenant_id=None, entity_metadata=None,
                 entity_type=None, model_store=None):

        self.model_store = model_store
        self.function_catalog = {}  # metadata for functions in catalog
        self.write_chunk_size = 1000
        self.credentials = {}
        self.db_type = None
        if credentials is None:
            credentials = {}

        #  build credentials dictionary from multiple versions of input
        #  credentials and/or environment variables

        try:
            self.credentials['objectStorage'] = credentials['objectStorage']
        except (TypeError, KeyError):
            self.credentials['objectStorage'] = {}
            try:
                self.credentials['objectStorage']['region'] = os.environ.get('COS_REGION')
                self.credentials['objectStorage']['username'] = os.environ.get('COS_HMAC_ACCESS_KEY_ID')
                self.credentials['objectStorage']['password'] = os.environ.get('COS_HMAC_SECRET_ACCESS_KEY')
            except KeyError:
                msg = ('No objectStorage credentials supplied and COS_REGION,'
                       ' COS_HMAC_ACCESS_KEY_ID, COS_HMAC_SECRET_ACCESS_KEY,'
                       ' COS_ENDPOINT not set. COS not available. Will write'
                       ' to filesystem instead')
                logger.warning(msg)
                self.credentials['objectStorage']['path'] = ''

        # tenant_id

        if tenant_id is None:
            tenant_id = credentials.get('tenantId', credentials.get('tenant_id', credentials.get('tennantId',
                                                                                                 credentials.get(
                                                                                                     'tennant_id',
                                                                                                     None))))

        self.credentials['tenant_id'] = tenant_id
        if self.credentials['tenant_id'] is None:
            raise RuntimeError(('No tenant id supplied in credentials or as arg.'
                                ' Please supply a valid tenant id.'))

        # iotp and as
        try:
            self.credentials['iotp'] = credentials['iotp']
        except (KeyError, TypeError):
            self.credentials['iotp'] = None

        try:
            self.credentials['postgresql'] = credentials['postgresql']
        except (KeyError, TypeError):
            self.credentials['postgresql'] = None

        try:
            self.credentials['db2'] = credentials['db2']
        except (KeyError, TypeError):
            try:
                credentials['host']
            except (KeyError, TypeError):
                pass
            else:
                db2_creds = {}
                db2_creds['host'] = credentials['host']
                db2_creds['hostname'] = credentials['host']
                db2_creds['password'] = credentials['password']
                db2_creds['port'] = credentials['port']
                db2_creds['db'] = credentials['db']
                db2_creds['databaseName'] = credentials['database']
                db2_creds['username'] = credentials['username']
                self.credentials['db2'] = db2_creds
                logger.warning(
                    'Old style credentials still work just fine, but will be depreciated in the future. Check the usage section of the UI for the updated credentials dictionary')
                self.credentials['as'] = credentials
        else:
            try:
                self.credentials['db2']['databaseName'] = self.credentials['db2']['database']
            except KeyError:
                pass

        self.credentials['message_hub'] = credentials.get('messageHub', None)
        if self.credentials['message_hub'] is None:
            msg = ('Unable to locate message_hub credentials.'
                   ' Database object created, but it will not be able interact'
                   ' with message hub.')
            logger.debug(msg)
        try:
            self.credentials['config'] = credentials['config']
        except (KeyError, TypeError):
            self.credentials['config'] = {}
            self.credentials['config']['objectStorageEndpoint'] = os.environ.get('COS_ENDPOINT')
            self.credentials['config']['bos_runtime_bucket'] = os.environ.get('COS_BUCKET_KPI')

        try:
            self.credentials['objectStorage']['region']
            self.credentials['objectStorage']['username']
            self.credentials['objectStorage']['password']
            self.credentials['config']['objectStorageEndpoint']
            self.credentials['config']['bos_runtime_bucket']
        except KeyError:
            msg = 'Missing objectStorage credentials. Database object created, but it will not be able interact with object storage'
            logger.warning(msg)

        as_creds = credentials.get('iotp', None)
        if as_creds is None:
            as_api_host = credentials.get('as_api_host', None)
            as_api_key = credentials.get('as_api_key', None)
            as_api_token = credentials.get('as_api_token', None)
        else:
            as_api_host = as_creds.get('asHost', None)
            as_api_key = as_creds.get('apiKey', None)
            as_api_token = as_creds.get('apiToken', None)

        try:
            if as_api_host is None:
                as_api_host = os.environ.get('API_BASEURL')
            if as_api_key is None:
                as_api_key = os.environ.get('API_KEY')
            if as_api_token is None:
                as_api_token = os.environ.get('API_TOKEN')
        except KeyError:
            as_api_host = None
            as_api_key = None
            as_api_token = None
            msg = 'Unable to locate AS credentials or environment variable. db will not be able to connect to the AS API'
            logger.warning(msg)

        if as_api_host is not None and as_api_host.startswith('https://'):
            as_api_host = as_api_host[8:]

        self.credentials['as'] = {'host': as_api_host, 'api_key': as_api_key, 'api_token': as_api_token}

        try:
            icp_variable = os.environ.get("isICP")
            icp_flag = icp_variable is not None and icp_variable.lower() == "true"
            if icp_flag:
                as_rest_meta_host = os.environ.get('REST_METADATA_URL')
                as_rest_kpi_host = os.environ.get('REST_KPI_URL')

                if as_rest_meta_host is not None and as_rest_meta_host.startswith('https://'):
                    as_rest_meta_host = as_rest_meta_host[8:]
                else:
                    as_rest_meta_host = as_api_host

                if as_rest_kpi_host is not None and as_rest_kpi_host.startswith('https://'):
                    as_rest_kpi_host = as_rest_kpi_host[8:]
                else:
                    as_rest_meta_host = as_api_host
            else:
                as_rest_meta_host = as_api_host
                as_rest_kpi_host = as_api_host
        except KeyError:
            as_rest_meta_host = as_api_host
            as_rest_kpi_host = as_api_host
            msg = 'Unable to locate META AND KPI URL.. using base API URL'
            logger.warning(msg)

        self.credentials['as_rest'] = {'as_rest_meta_host': as_rest_meta_host, 'as_rest_kpi_host': as_rest_kpi_host}

        self.tenant_id = self.credentials['tenant_id']

        # Retrieve connection string. Look at dict 'credentials' first. Then at environment variable. Fall-back
        # is sqlite for testing purposes
        connection_string_from_env = os.environ.get('DB_CONNECTION_STRING')
        db_type_from_env = os.environ.get('DB_TYPE')
        connection_kwargs = {}
        sqlite_warnung_msg = 'Note sqlite can only be used for local testing. It is not a supported AS database.'

        if 'sqlite' in self.credentials:
            filename = credentials['sqlite']
            if filename is not None and len(filename) > 0:
                connection_string = 'sqlite:///%s' % (credentials['sqlite'])
                self.db_type = 'sqlite'
                self.write_chunk_size = 100
                logger.warning(sqlite_warnung_msg)
            else:
                msg = 'The credentials for sqlite is just a filename. The given filename is an empty string.'
                raise ValueError(msg)

        elif 'db2' in self.credentials and self.credentials.get('db2') is not None:
            try:
                connection_string = 'db2+ibm_db://%s:%s@%s:%s/%s;' % (
                    self.credentials['db2']['username'], self.credentials['db2']['password'],
                    self.credentials['db2']['host'], self.credentials['db2']['port'],
                    self.credentials['db2']['databaseName'])
                if 'security' in self.credentials['db2']:
                    if self.credentials['db2']['security']:
                        connection_string += 'SECURITY=ssl;'
            except KeyError as ex:
                msg = 'The credentials for DB2 are incomplete. You need username/password/host/port/databaseName.'
                raise ValueError(msg) from ex

            self.db_type = 'db2'
            connection_kwargs['pool_size'] = 1

        elif 'postgresql' in self.credentials and self.credentials.get('postgresql') is not None:
            try:
                connection_string = 'postgresql+psycopg2://%s:%s@%s:%s/%s' % (
                    self.credentials['postgresql']['username'], self.credentials['postgresql']['password'],
                    self.credentials['postgresql']['host'], self.credentials['postgresql']['port'],
                    self.credentials['postgresql']['databaseName'])
                self.db_type = 'postgresql'
            except KeyError as ex:
                msg = 'The credentials for PostgreSql are incomplete. ' \
                      'You need username/password/host/port/databaseName.'
                raise ValueError(msg) from ex

        elif connection_string_from_env is not None and len(connection_string_from_env) > 0:
            logger.debug('Found connection string in os variables: %s' % connection_string_from_env)
            # ##############################
            # kohlmann: Temporary fix until db_type is enabled in cronjob by API code
            if db_type_from_env is None:
                db_type_from_env = 'DB2'
            # ########## ####################
            if db_type_from_env is not None and len(db_type_from_env) > 0:
                logger.debug('Found database type in os variables: %s' % db_type_from_env)
                db_type_from_env = db_type_from_env.upper()
                if db_type_from_env == 'DB2':
                    if connection_string_from_env.endswith(';'):
                        connection_string_from_env = connection_string_from_env[:-1]
                    try:
                        ev = dict(item.split("=") for item in connection_string_from_env.split(";"))
                        connection_string = 'db2+ibm_db://%s:%s@%s:%s/%s;' % (
                            ev['UID'], ev['PWD'], ev['HOSTNAME'], ev['PORT'], ev['DATABASE'])
                        if 'SECURITY' in ev:
                            connection_string += 'SECURITY=%s;' % ev['SECURITY']
                        self.credentials['db2'] = {"username": ev['UID'], "password": ev['PWD'],
                                                   "database": ev['DATABASE'], "port": ev['PORT'],
                                                   "host": ev['HOSTNAME']}
                    except Exception:
                        raise ValueError('Connection string \'%s\' is incorrect. Expected format for DB2 is '
                                         'DATABASE=xxx;HOSTNAME=xxx;PORT=xxx;UID=xxx;PWD=xxx[;SECURITY=xxx]' % connection_string_from_env)
                    self.db_type = 'db2'
                elif db_type_from_env == 'POSTGRESQL':
                    connection_string = 'postgresql+psycopg2://' + connection_string_from_env
                    try:
                        # Split connection string according to user:password@hostname:port/database
                        first, last = connection_string_from_env.split("@")
                        uid, pwd = first.split(":", 1)
                        hostname_port, database = last.split("/", 1)
                        hostname, port = hostname_port.split(":", 1)
                        self.credentials['postgresql'] = {"username": uid, "password": pwd, "database": database,
                                                          "port": port, "host": hostname}
                    except Exception:
                        raise ValueError('Connection string \'%s\' is incorrect. Expected format for POSTGRESQL is '
                                         'user:password@hostname:port/database' % connection_string_from_env)
                    self.db_type = 'postgresql'
                else:
                    raise ValueError(
                        'The database type \'%s\' is unknown. Supported types are DB2 and POSTGRESQL' % db_type_from_env)
            else:
                raise ValueError('The variable DB_CONNECTION_STRING was found in the OS environement but the variable '
                                 'DB_TYPE is missing. Possible values for DB_TYPE are DB2 and POSTGRESQL')
        else:
            connection_string = 'sqlite:///sqldb.db'
            self.write_chunk_size = 100
            self.db_type = 'sqlite'
            msg = 'Created a default sqlite database. Database file is in your working directory. Filename is sqldb.db.'
            logger.info(msg)
            logger.warning(sqlite_warnung_msg)

        logger.info('Connection string for SqlAlchemy => %s): %s' % (self.db_type, connection_string))

        self.http = urllib3.PoolManager(timeout=30.0)
        try:
            self.cos_client = CosClient(self.credentials)
        except KeyError:
            msg = 'Unable to setup a cos client due to missing credentials. COS writes disabled'
            logger.warning(msg)
            self.cos_client = None
        else:
            msg = 'created a CosClient object'
            logger.debug(msg)

        EngineLogging.set_cos_client(self.cos_client)

        # Define any dialect specific configuration
        if self.db_type == 'postgresql':

            # Find out if we can use 'executemany_mode' keyword that is supported starting from SqlAlchemy 1.3.7
            meets_requirement = True
            version_split = sqlalchemy_version_string.split('.')

            version_list = [0, 0, 0]
            for i in range(min(3, len(version_split))):
                try:
                    number = int(version_split[i])
                except:
                    number = 0
                version_list[i] = number

            version_list_required = [1, 3, 7]
            for i in range(3):
                if version_list[i] < version_list_required[i]:
                    meets_requirement = False
                    break

            if meets_requirement:
                dialect_kwargs = {'executemany_mode': 'values', 'executemany_batch_page_size': 100,
                                  'executemany_values_page_size': 1000}
            else:
                # 'use_batch_mode=True' is about 20 % slower than 'execute_many_mode=values'
                dialect_kwargs = {'use_batch_mode': True}
        else:
            dialect_kwargs = {}

        connection_kwargs = {**dialect_kwargs, **connection_kwargs}
        self.connection = create_engine(connection_string, echo=echo, **connection_kwargs)

        self.Session = sessionmaker(bind=self.connection)

        # this method should be invoked before the get Metadata()
        self.set_isolation_level(self.connection)

        if start_session:
            self.session = self.Session()
        else:
            self.session = None
        self.metadata = MetaData(self.connection)
        logger.debug('Db connection established')

        # cache entity types
        self.entity_type_metadata = {}
        metadata = None

        if entity_metadata is None:

            if entity_type is not None:
                metadata = self.http_request(object_type='entityType', object_name=entity_type, request='GET',
                                             payload={}, object_name_2='')
            else:
                metadata = self.http_request(object_type='allEntityTypes', object_name='', request='GET', payload={},
                                             object_name_2='')
            if metadata is not None:
                try:
                    metadata = json.loads(metadata)
                    if metadata is None:
                        msg = 'Unable to retrieve entity metadata from the server. Proceeding with limited metadata'
                        logger.warning(msg)
                    for m in metadata:
                        self.entity_type_metadata[m['name']] = m
                except:
                    metadata = None
        else:
            metadata = entity_metadata
            self.entity_type_metadata[entity_type] = metadata

    def _aggregate_item(self, table, column_name, aggregate, alias_column=None, dimension_table=None,
                        timestamp_col=None):

        if alias_column is None:
            if column_name == timestamp_col:
                if aggregate == 'min':
                    alias_column = 'first_%s' % timestamp_col
                elif aggregate == 'max':
                    alias_column = 'last_%s' % timestamp_col
                else:
                    alias_column = '%s_%s' % (alias_column, timestamp_col)
            else:
                alias_column = column_name

        agg_map = {'count': func.count, 'max': func.max, 'mean': func.avg, 'min': func.min, 'std': func.stddev,
                   'sum': func.sum}

        try:
            agg_function = agg_map[aggregate]
        except KeyError:
            msg = 'Unsupported database aggregegate function %s' % aggregate
            raise ValueError(msg)

        try:
            col = table.c[column_name]
        except KeyError:
            try:
                col = table.c[column_name.lower()]
            except KeyError:
                try:
                    col = table.c[column_name.upper()]
                except KeyError:
                    try:
                        col = dimension_table.c[column_name]
                    except (KeyError, AttributeError):
                        msg = 'Aggregate column %s not present in table or on dimension' % column_name
                        raise KeyError(msg)

        return (alias_column, col, agg_function)

    def _is_not_null(self, table, dimension_table, column):
        '''
        build an is not null condition for the column pointing to the table or dimension table
        '''

        try:
            return (self.get_column_object(table, column)).isnot(None)  # return table.c[column].isnot(None)
        except KeyError:
            try:
                return (self.get_column_object(dimension_table, column)).isnot(None)
            # return dimension_table.c[column].isnot(None)
            except (KeyError, AttributeError):
                msg = 'Column %s not found on time series or dimension table.' % column
                raise ValueError(msg)

    def build_aggregate_query(self, subquery, group_by, aggs):

        # turn the subquery into a selectable
        subquery = subquery.subquery('a').selectable

        # build an aggregation query
        args = []
        grp = []
        for alias, expression in list(group_by.items()):
            args.append(subquery.c[alias])
            grp.append(subquery.c[alias])
        for alias, (metric, agg) in list(aggs.items()):
            args.append(agg(subquery.c[alias]).label(alias))
        query = self.session.query(*args)
        query = query.group_by(*grp)

        return query

    def calc_time_interval(self, start_ts, end_ts, period_type, period_count):

        '''

        Infer a missing start or end date from a number of periods and a period type.
        If a start_date is provided, calculate the end date
        If the end_date is provided, calculate the start date

        :param start_ts: datetime
        :param end_ts: datetime
        :param period_type: str ['days','seconds','microseconds','minutes','hours','weeks','mtd','ytd']
        :param period_count: float
        :return: tuple (start_ts,end_ts)

        '''

        if period_type == 'mtd':
            if end_ts is None:
                end_ts = dt.datetime.utcnow()
            start_ts = end_ts.date().replace(day=1)
        elif period_type == 'ytd':
            if end_ts is None:
                end_ts = dt.datetime.utcnow()
            start_ts = end_ts.date().replace(month=1)
        elif period_type in ['days', 'seconds', 'microseconds', 'minutes', 'hours', 'weeks']:
            if start_ts is not None and end_ts is None:
                ref_is_start = True
            elif end_ts is not None and start_ts is None:
                ref_is_start = False
            else:
                # both are null or both are non null, do not replace
                ref_is_start = None

            if ref_is_start is not None:
                kwarg = {period_type: period_count}
                td = dt.timedelta(**kwarg)

                if ref_is_start:
                    end_ts = start_ts + td
                else:
                    start_ts = end_ts - td
        else:
            raise ValueError('Invalid period type %s' % period_type)

        return (start_ts, end_ts)

    def cos_load(self, filename, bucket=None, binary=False):
        if bucket is None:
            bucket = self.credentials['config']['bos_runtime_bucket']
        if self.cos_client is not None:
            obj = self.cos_client.cos_get(key=filename, bucket=bucket, binary=binary)
        else:
            obj = None
        if obj is None:
            logger.error('Not able to GET %s from COS bucket %s' % (filename, bucket))
        return obj

    def cos_save(self, persisted_object, filename, bucket=None, binary=False, serialize=True):
        if bucket is None:
            bucket = self.credentials['config']['bos_runtime_bucket']
        if self.cos_client is not None:
            ret = self.cos_client.cos_put(key=filename, payload=persisted_object, bucket=bucket, binary=binary,
                                          serialize=serialize)
        else:
            ret = None
        if ret is None:
            logger.info('Not able to PUT %s to COS bucket %s', filename, bucket)
        return ret

    def cos_delete(self, filename, bucket=None):
        if bucket is None:
            bucket = self.credentials['config']['bos_runtime_bucket']
        if self.cos_client is not None:
            ret = self.cos_client.cos_delete(key=filename, bucket=bucket)
        else:
            ret = None
        if ret is None:
            logger.info('Not able to DELETE %s to COS bucket %s', (filename, bucket))
        return ret

    def commit(self):
        '''
        Commit the active session
        '''
        if not self.session is None:
            self.session.commit()
            self.session.close()
            self.session = None

    def create(self, tables=None, checkfirst=True):
        '''
        Create database tables for logical tables defined in the database metadata
        '''

        self.metadata.create_all(tables=tables, checkfirst=checkfirst)

    def cos_create_bucket(self, bucket=None):
        '''
        Create a bucket in cloud object storage
        '''

        if bucket is None:
            logger.info('Not able to CREATE the bucket. A name should be provided.')
        if self.cos_client is not None:
            ret = self.cos_client.cos_put(key=None, payload=None, bucket=bucket)
        else:
            ret = None
        if ret is None:
            logger.info('Not able to CREATE the bucket %s.' % bucket)
        return ret

    def delete_data(self, table_name, schema=None, timestamp=None, older_than_days=None):
        '''
        Delete data from table. Optional older_than_days parameter deletes old data only.
        '''
        try:
            table = self.get_table(table_name, schema=schema)
        except KeyError:
            msg = 'No table %s in schema %s' % (table_name, schema)
            raise KeyError(msg)

        self.start_session()
        if older_than_days is None:
            result = self.connection.execute(table.delete())
            msg = 'deleted all data from table %s' % table_name
            logger.debug(msg)
        else:
            until_date = dt.datetime.utcnow() - dt.timedelta(days=older_than_days)
            result = self.connection.execute(
                table.delete().where(self.get_column_object(table, timestamp) < until_date))
            msg = 'deleted data from table %s older than %s' % (table_name, until_date)
            logger.debug(msg)
        self.commit()

    def drop_table(self, table_name, schema=None, recreate=False):

        try:
            table = self.get_table(table_name, schema)
        except KeyError:
            msg = 'Didnt drop table %s because it doesnt exist in schema %s' % (table_name, schema)
        else:
            if table is not None:
                self.start_session()
                self.metadata.drop_all(tables=[table], checkfirst=True)
                self.metadata.remove(table)
                msg = 'Dropped table name %s' % table.name
                self.session.commit()
                logger.debug(msg)

        if recreate:
            self.create(tables=[table])
            msg = 'Recreated table %s'
            logger.debug(msg, table_name)

    def execute_job(self, entity_type, schema=None, **kwargs):

        if isinstance(entity_type, str):
            entity_type = md.ServerEntityType(logical_name=entity_type, db=self, db_schema=schema)

        params = {'default_backtrack': 'checkpoint'}
        kwargs = {**params, **kwargs}

        job = pp.JobController(payload=entity_type, **kwargs)
        job.execute()

    def get_as_datatype(self, column_object):
        '''
        Get the datatype of a sql alchemy column object and convert it to an
        AS server datatype string
        '''

        data_type = column_object.type

        if isinstance(data_type, (FLOAT, Float, INTEGER, Integer)):
            data_type = 'NUMBER'
        elif DB2_DOUBLE is not None and isinstance(data_type, DB2_DOUBLE):
            data_type = 'NUMBER'
        elif isinstance(data_type, (VARCHAR, String)):
            data_type = 'LITERAL'
        elif isinstance(data_type, (TIMESTAMP, DateTime)):
            data_type = 'TIMESTAMP'
        elif isinstance(data_type, (BOOLEAN, Boolean, NullType)):
            data_type = 'BOOLEAN'
        else:
            data_type = str(data_type)
            logger.warning('Unknown datatype %s for column %s' % (data_type, column_object.name))

        return data_type

    def get_catalog_module(self, function_name):

        package = self.function_catalog[function_name]['package']
        module = self.function_catalog[function_name]['module']
        class_name = self.function_catalog[function_name]['class_name']

        return (package, module, class_name)

    def get_entity_type(self, name):
        '''
        Get an EntityType instance by name. Name may be the logical name shown in the UI or the table name.'

        '''
        metadata = None
        try:
            metadata = self.entity_type_metadata[name]
        except KeyError:
            for m in list(self.entity_type_metadata.values()):
                if m['metricTableName'] == name:
                    metadata = m
                    break
            if metadata is None:
                msg = 'No entity called %s in the cached metadata.' % name
                raise ValueError(msg)

        try:
            timestamp = metadata['metricTimestampColumn']
            schema = metadata['schemaName']
            dim_table = metadata['dimensionTableName']
            entity_type_id = metadata.get('entityTypeId', None)
        except TypeError:
            try:
                is_entity_type = metadata.is_entity_type
            except AttributeError:
                is_entity_type = False

            if is_entity_type:
                entity = metadata
            else:
                msg = 'Entity %s not found in the database metadata' % name
                raise KeyError(msg)
        else:
            entity = md.EntityType(name=name, db=self,
                                   **{'auto_create_table': False, '_timestamp': timestamp, '_db_schema': schema,
                                      '_entity_type_id': entity_type_id, '_dimension_table_name': dim_table})

        return entity

    def get_table(self, table_name, schema=None):
        '''
        Get sql alchemchy table object for table name
        '''

        if not table_name is None:

            if isinstance(table_name, str):
                kwargs = {'schema': schema}
                try:
                    logger.info('Table name = %s , self.metadata = %s  ' % (table_name, self.metadata))
                    table = Table(table_name, self.metadata, autoload=True, autoload_with=self.connection, **kwargs)
                    table.indexes = set()
                except NoSuchTableError:
                    try:
                        table = Table(table_name.upper(), self.metadata, autoload=True, autoload_with=self.connection,
                                      **kwargs)
                        table.indexes = set()
                    except NoSuchTableError:
                        try:
                            table = Table(table_name.lower(), self.metadata, autoload=True,
                                          autoload_with=self.connection, **kwargs)
                            table.indexes = set()
                        except NoSuchTableError:
                            raise KeyError('Table %s does not exist in the schema %s ' % (table_name, schema))
            elif issubclass(table_name.__class__, BaseTable):
                table = table_name.table
            elif isinstance(table_name, Table):
                table = table_name
            else:
                msg = 'Cannot get sql alchemcy table object for %s' % table_name
                raise ValueError(msg)

        else:
            table = None

        return table

    def get_column_lists_by_type(self, table, schema=None, exclude_cols=None, known_categoricals_set=None):
        """
        Get metrics, dates and categoricals and others
        """

        table = self.get_table(table, schema=schema)

        if exclude_cols is None:
            exclude_cols = []

        if known_categoricals_set is None:
            known_categoricals_set = set()

        metrics = []
        dates = []
        categoricals = []
        others = []

        all_cols = set(self.get_column_names(table))
        # exclude known categoricals that are not present in table
        known_categoricals_set = known_categoricals_set.intersection(all_cols)

        for c in all_cols:
            if not c in exclude_cols:
                data_type = table.c[c].type
                if isinstance(data_type, (FLOAT, Float, INTEGER, Integer)):
                    metrics.append(c)
                elif DB2_DOUBLE is not None and isinstance(data_type, DB2_DOUBLE):
                    metrics.append(c)
                elif isinstance(data_type, (VARCHAR, String)):
                    categoricals.append(c)
                elif isinstance(data_type, (TIMESTAMP, DateTime)):
                    dates.append(c)
                else:
                    others.append(c)
                    msg = 'Found column %s of unknown data type %s' % (c, data_type.__class__.__name__)
                    logger.warning(msg)

        # reclassify categoricals that were not correctly classified based on data type

        for c in known_categoricals_set:
            if c not in categoricals:
                categoricals.append(c)
            metrics = [x for x in metrics if x != c]
            dates = [x for x in dates if x != c]
            others = [x for x in others if x != c]

        return (metrics, dates, categoricals, others)

    def get_column_names(self, table, schema=None):
        """
        Get a list of columns names for a table object or table name
        """
        if isinstance(table, str):
            table = self.get_table(table, schema)

        return [column.key for column in table.columns]

    def http_request(self, object_type, object_name, request, payload=None, object_name_2='', raise_error=False, ):
        '''
        Make an api call to AS.

        Warning: This is a low level API that closley maps to the AS Server API.
        The AS Server API changes regularly. This API will not shield you from
        these changes. Consult the iotfunctions wiki and view samples to understand
        the supported APIs for interacting with the AS Server.


        Parameters
        ----------
        object_type : str
            function,allFunctions, entityType, kpiFunctions
        object_name : str
            name of object
        request : str
            GET, POST, DELETE, PUT
        payload : dict
            Dictionary will be encoded as JSON

        '''
        if object_name is None:
            object_name = ''
        if payload is None:
            payload = ''

        if self.tenant_id is None:
            msg = 'tenant_id instance variable is not set. database object was not initialized with valid credentials'
            raise ValueError(msg)

        base_url = 'https://%s/api' % (self.credentials['as']['host'])
        base_meta_url = 'https://%s/api' % (self.credentials['as_rest']['as_rest_meta_host'])
        base_kpi_url = 'https://%s/api' % (self.credentials['as_rest']['as_rest_kpi_host'])

        self.url = {}
        self.url[('allFunctions', 'GET')] = '/'.join(
            [base_kpi_url, 'catalog', 'v1', self.tenant_id, 'function?customFunctionsOnly=false'])

        self.url[('constants', 'GET')] = '/'.join(
            [base_kpi_url, 'constants', 'v1', '%s?entityType=%s' % (self.tenant_id, object_name)])
        self.url[('constants', 'PUT')] = '/'.join([base_kpi_url, 'constants', 'v1'])
        self.url[('constants', 'POST')] = '/'.join([base_kpi_url, 'constants', 'v1'])

        self.url[('defaultConstants', 'GET')] = '/'.join([base_kpi_url, 'constants', 'v1', self.tenant_id])
        self.url[('defaultConstants', 'POST')] = '/'.join([base_kpi_url, 'constants', 'v1', self.tenant_id])
        self.url[('defaultConstants', 'PUT')] = '/'.join([base_kpi_url, 'constants', 'v1', self.tenant_id])
        self.url[('defaultConstants', 'DELETE')] = '/'.join([base_kpi_url, 'constants', 'v1', self.tenant_id])

        self.url[('dataItem', 'PUT')] = '/'.join(
            [base_meta_url, 'kpi', 'v1', self.tenant_id, 'entityType', object_name, object_type, object_name_2])

        self.url[('allEntityTypes', 'GET')] = '/'.join([base_meta_url, 'meta', 'v1', self.tenant_id, 'entityType'])
        self.url[('entityType', 'POST')] = '/'.join([base_meta_url, 'meta', 'v1', self.tenant_id, object_type]) + '?createTables=true'
<<<<<<< HEAD
        self.url[('entityType', 'GET')] = '/'.join([base_meta_url, 'meta', 'v1', self.tenant_id, object_type, object_name])
=======
        self.url[('entityType', 'GET')] = '/'.join(
            [base_meta_url, 'meta', 'v1', self.tenant_id, object_type, object_name])
>>>>>>> 68084999

        self.url[('engineInput', 'GET')] = '/'.join(
            [base_kpi_url, 'kpi', 'v1', self.tenant_id, 'entityType', object_name, object_type])

        self.url[('function', 'GET')] = '/'.join(
            [base_kpi_url, 'catalog', 'v1', self.tenant_id, object_type, object_name])
        self.url[('function', 'DELETE')] = '/'.join(
            [base_kpi_url, 'catalog', 'v1', self.tenant_id, object_type, object_name])
        self.url[('function', 'PUT')] = '/'.join(
            [base_kpi_url, 'catalog', 'v1', self.tenant_id, object_type, object_name])

        self.url[('granularitySet', 'POST')] = '/'.join(
            [base_kpi_url, 'granularity', 'v1', self.tenant_id, 'entityType', object_name, object_type])
        self.url[('granularitySet', 'DELETE')] = '/'.join(
            [base_kpi_url, 'granularity', 'v1', self.tenant_id, 'entityType', object_name, object_type, object_name_2])
        self.url[('granularitySet', 'GET')] = '/'.join(
            [base_kpi_url, 'granularity', 'v1', self.tenant_id, 'entityType', object_name, object_type])

        self.url[('kpiFunctions', 'POST')] = '/'.join(
            [base_kpi_url, 'kpi', 'v1', self.tenant_id, 'entityType', object_name, object_type, 'import'])

        self.url[('kpiFunction', 'POST')] = '/'.join(
            [base_kpi_url, 'kpi', 'v1', self.tenant_id, 'entityType', object_name, object_type])
        self.url[('kpiFunction', 'DELETE')] = '/'.join(
            [base_kpi_url, 'kpi', 'v1', self.tenant_id, 'entityType', object_name, object_type, object_name_2])
        self.url[('kpiFunction', 'GET')] = '/'.join(
            [base_kpi_url, 'kpi', 'v1', self.tenant_id, 'entityType', object_name, object_type])
        self.url[('kpiFunction', 'PUT')] = '/'.join(
            [base_kpi_url, 'kpi', 'v1', self.tenant_id, 'entityType', object_name, object_type, object_name_2])

        self.url['usage', 'POST'] = '/'.join([base_kpi_url, 'kpiusage', 'v1', self.tenant_id, 'function', 'usage'])

        encoded_payload = json.dumps(payload).encode('utf-8')
        headers = {'Content-Type': "application/json", 'X-api-key': self.credentials['as']['api_key'],
                   'X-api-token': self.credentials['as']['api_token'], 'Cache-Control': "no-cache", }
        try:
            url = self.url[(object_type, request)]
        except KeyError:
            raise ValueError(('This combination  of request_type (%s) and'
                              ' object_type (%s) is not supported by the'
                              ' python api') % (object_type, request))

        r = self.http.request(request, url, body=encoded_payload, headers=headers)
        response = r.data.decode('utf-8')

        if 200 <= r.status <= 299:
            logger.debug('http request successful. status %s', r.status)
        elif (request == 'POST' and object_type in ['kpiFunction', 'defaultConstants', 'constants'] and (
                500 <= r.status <= 599)):
            logger.debug(('htpp POST failed. attempting PUT. status:%s'), r.status)
            response = self.http_request(object_type=object_type, object_name=object_name, request='PUT',
                                         payload=payload, object_name_2=object_name_2, raise_error=raise_error)
        elif (400 <= r.status <= 499):
            logger.debug('Http request client error. status: %s', r.status)
            logger.debug('url: %s', url)
            logger.debug('payload: %s', encoded_payload)
            logger.debug('http response: %s', r.data)
            if raise_error:
                raise urllib3.exceptions.HTTPError(r.data)
        elif (500 <= r.status <= 599):
            logger.debug('Http request server error. status: %s', r.status)
            logger.debug('url: %s', url)
            logger.debug('payload: %s', encoded_payload)
            logger.debug('http response: %s', r.data)
            if raise_error:
                raise urllib3.exceptions.HTTPError(r.data)
        else:
            logger.debug('Http request unknown error. status: %s', r.status)
            logger.debug('url: %s', url)
            logger.debug('payload: %s', encoded_payload)
            logger.debug('http response: %s', r.data)
            if raise_error:
                raise urllib3.exceptions.HTTPError(r.data)

        return response

    def if_exists(self, table_name, schema=None):
        '''
        Return True if table exists in the database
        '''
        try:
            self.get_table(table_name, schema)
        except KeyError:
            return False

        return True

    def install_package(self, url):
        '''
        Install python package located at URL
        '''

        msg = 'running pip install for url %s' % url
        logger.debug(msg)

        if self.system_package_url in url:
            logger.warning(('Request to install package %s was ignored. This package'
                            ' is pre-installed.'), url)
        else:
            try:
                completedProcess = subprocess.run(['pip', 'install', '--process-dependency-links', '--upgrade', url],
                                                  stderr=subprocess.STDOUT, stdout=subprocess.PIPE,
                                                  universal_newlines=True)
            except Exception as e:
                raise ImportError('pip install for url %s failed: \n%s', url, str(e))

            if completedProcess.returncode == 0:

                importlib.invalidate_caches()
                logger.debug('pip install for url %s was successful: \n %s', url, completedProcess.stdout)

            else:

                raise ImportError('pip install for url %s failed: \n %s.', url, completedProcess.stdout)

    def import_target(self, package, module, target, url=None):
        '''
        from package.module import target
        if a url is specified import missing packages
        '''

        if module is not None:
            impstr = 'from %s.%s import %s' % (package, module, target)
        else:
            impstr = 'from %s import %s' % (package, target)
        logger.debug('Verify the following import statement: %s' % impstr)
        try:
            exec(impstr)
        except BaseException:
            if url is not None:
                try:
                    self.install_package(url)
                except ImportError:
                    return (None, 'package_error')
                else:
                    return self.import_target(package=package, module=module, target=target)
            else:
                return (None, 'package_error')
        except ImportError:
            return (None, 'target_error')
        else:
            return (target, 'ok')

    def load_catalog(self, install_missing=True, unregister_invalid_target=False, function_list=None):
        '''
        Import all functions from the AS function catalog.

        Returns:
        --------
        dict keyed on function name
        '''

        result = {}

        fns = json.loads(self.http_request('allFunctions', object_name=None, request='GET', payload=None))
        for fn in fns:
            function_name = fn["name"]
            if (function_list is not None) and (function_name not in function_list):
                # Catalog function is not used by any KPI function. Therefore skip it!
                continue

            package_module_class_name = fn["moduleAndTargetName"]
            if package_module_class_name is None:
                msg = 'Cannot import function %s because its path is None.' % function_name
                logger.warning(msg)
                continue

            path = package_module_class_name.split('.')
            try:
                (package, module, class_name) = (path[0], path[1], path[2])
            except KeyError:
                msg = 'Cannot import function %s because its path %s does not follow ' \
                      'the form \'package.module.class_name\'' % (function_name, package_module_class_name)
                logger.warning(msg)
                continue

            if install_missing:
                url = fn['url']
            else:
                url = None

            try:
                (dummy, status) = self.import_target(package=package, module=module, target=class_name, url=url)
            except Exception as e:
                msg = 'unknown error when importing function %s with path %s' % (
                    function_name, package_module_class_name)
                logger.exception(msg)
                raise e

            if status == 'ok':
                result[function_name] = {'package': package, 'module': module, 'class_name': class_name,
                                         'status': status, 'meta': fn}
            else:
                if status == 'target_error' and unregister_invalid_target:
                    self.unregister_functions([function_name])
                    msg = 'Unregistered invalid function %s' % function_name
                    logger.info(msg)
                else:
                    msg = 'The class %s for function %s could not be imported from repository %s.' % (
                        package_module_class_name, function_name, url)

                    raise ImportError(msg)

        logger.debug('Imported %s functions from catalog', len(result))
        self.function_catalog = result

        return result

    def make_function(self, function_name, function_code, filename=None, bucket=None):

        exec(function_code)

        fn = locals()[function_name]
        if filename is not None and bucket is not None:
            self.cos_save(fn, filename=filename, bucket=bucket, binary=True, serialize=True)

        return fn

    def subquery_join(self, left_query, right_query, *args, **kwargs):
        '''
        Perform an equijoin between two sql alchemy query objects, filtering the left query by the keys in the right query
        args are the names of the keys to join on, e.g 'deviceid', 'timestamp'.
        Use string args for joins on common names. Use tuples like ('timestamp','evt_timestamp') for joins on different column names.
        By default the join acts as a filter. It does not return columns from the right query. To return a custom projection list
        specify **kwargs as a dict keyed on column name with an alias names.
        '''
        left_query = left_query.subquery('a')
        right_query = right_query.subquery('b')
        joins = []
        projection_list = []
        covered_columns = set()

        for col in args:
            if isinstance(col, str):
                joins.append(left_query.c[col] == right_query.c[col])
            else:
                joins.append(left_query.c[col[0]] == right_query.c[col[1]])

        for (col, alias) in list(kwargs.items()):
            try:
                projection_list.append(right_query.c[col].label(alias))
            except KeyError:
                try:
                    projection_list.append(left_query.c[col].label(alias))
                except KeyError:
                    raise KeyError('Column % s not included in left or right query' % col)

        if len(projection_list) == 0:
            # add left hand cols to project list if not already added from right
            for col_obj in list(left_query.c.values()):
                projection_list.append(col_obj)

        join_condition = and_(*joins)
        join = left_query.join(right_query, join_condition)
        result_query = select(projection_list).select_from(join)
        return result_query

    def subquery_join_with_filters(self, left_query, right_query, filters, table, *args, **kwargs):
        '''
        Perform an equijoin between two sql alchemy query objects, filtering the left query by the keys in the right query
        args are the names of the keys to join on, e.g 'deviceid', 'timestamp'.
        Use string args for joins on common names. Use tuples like ('timestamp','evt_timestamp') for joins on different column names.
        By default the join acts as a filter. It does not return columns from the right query. To return a custom projection list
        specify **kwargs as a dict keyed on column name with an alias names.
        '''
        left_query = left_query.subquery('a')
        right_query = right_query.subquery('b')
        joins = []
        projection_list = []
        covered_columns = set()

        for col in args:
            if isinstance(col, str):
                joins.append(left_query.c[col] == right_query.c[col])
            else:
                joins.append(left_query.c[col[0]] == right_query.c[col[1]])

        for each_filter_name in filters.keys():
            newtcolumn = Column(each_filter_name.lower())
            if left_query.c[each_filter_name] is not None:
                if isinstance(filters[each_filter_name], str):
                    joins.append(left_query.c[each_filter_name] == filters[each_filter_name])
                else:
                    joins.append(left_query.c[each_filter_name] == filters[each_filter_name][0])
            else:
                if isinstance(filters[each_filter_name], str):
                    joins.append(newtcolumn == filters[each_filter_name])
                else:
                    joins.append(newtcolumn == filters[each_filter_name][0])

        for (col, alias) in list(kwargs.items()):
            try:
                projection_list.append(right_query.c[col].label(alias))
            except KeyError:
                try:
                    projection_list.append(left_query.c[col].label(alias))
                except KeyError:
                    raise KeyError('Column % s not included in left or right query' % col)

        if len(projection_list) == 0:
            # add left hand cols to project list if not already added from right
            for col_obj in list(left_query.c.values()):
                projection_list.append(col_obj)

        join_condition = and_(*joins)
        join = left_query.join(right_query, join_condition)
        result_query = select(projection_list).select_from(join)

        return result_query

    def set_isolation_level(self, conn):
        if self.db_type == 'db2':
            with conn.connect() as con:
                con.execute('SET ISOLATION TO DIRTY READ;')  # specific for DB2; dirty read does not exist for postgres

    def get_query_data(self, query):
        '''
        Execute a query and a return a dataframe containing results

        Parameters
        ----------
        query : sqlalchemy Query object
            query to execute

        '''

        df = pd.read_sql_query(sql=query.statement, con=self.connection)
        return df

    def start_session(self):
        '''
        Start a database session.
        '''
        if self.session is None:
            self.session = self.Session()

    def truncate(self, table_name, schema=None):

        try:
            table = self.get_table(table_name, schema)
        except KeyError:
            msg = 'Table %s doesnt exist in the the database' % table_name
            raise KeyError(msg)
        else:
            self.start_session()
            table.delete()
            self.commit()
            msg = 'Truncated table name %s' % table_name
        logger.debug(msg)

    def read_dimension(self, dimension, schema, entities=None, columns=None, parse_dates=None):

        '''

        Read a dimension table. Return a dataframe.
        Optionally filter on a list of entity ids.
        Optionally specify specific column names
        Optionally specify date columns to parse

        '''

        df = self.read_table(table_name=dimension, schema=schema, entities=entities, columns=columns,
                             parse_dates=parse_dates)
        if parse_dates is not None:
            df = df.astype(dtype={col: 'datetime64[ms]' for col in parse_dates}, errors='ignore')

        return df

    def read_table(self, table_name, schema, parse_dates=None, columns=None, timestamp_col=None, start_ts=None,
                   end_ts=None, entities=None, dimension=None):
        '''
        Read whole table and return as dataframe

        Parameters
        -----------
        table_name: str
            Source table name
        schema: str
            Schema name where table is located
        columns: list of strs
            Projection list
        timestamp_col: str
            Name of timestamp column in the table. Required for time filters.
        start_ts: datetime
            Retrieve data from this date
        end_ts: datetime
            Retrieve data up until date
        entities: list of strs
            Retrieve data for a list of deviceids
        dimension: str
            Table name for dimension table. Dimension table will be joined on deviceid.
        parse_dates: list of strs
            Column names to parse as dates


        '''
        q, table = self.query(table_name, schema=schema, column_names=columns, column_aliases=columns,
                              timestamp_col=timestamp_col, start_ts=start_ts, end_ts=end_ts, entities=entities,
                              dimension=dimension)
        df = pd.read_sql_query(sql=q.statement, con=self.connection, parse_dates=parse_dates)
        if parse_dates is not None:
            df = df.astype(dtype={col: 'datetime64[ms]' for col in parse_dates}, errors='ignore')

        return (df)

    def read_agg(self, table_name, schema, agg_dict, agg_outputs=None, groupby=None, timestamp=None, time_grain=None,
                 dimension=None, start_ts=None, end_ts=None, period_type='days', period_count=1, entities=None,
                 to_csv=False, filters=None, deviceid_col='deviceid'):
        '''
        Pandas style aggregate function against db table

        Parameters
        ----------
        table_name: str
            Source table name
        schema: str
            Schema name where table is located
        agg_dict: dict
            Dictionary of aggregate functions keyed on column name, e.g. { "temp": "mean", "pressure":["min","max"]}
        timestamp: str
            Name of timestamp column in the table. Required for time filters.
        time_grain: str
            Time grain for aggregation may be day,month,year or a pandas frequency string
        start_ts: datetime
            Retrieve data from this date
        end_ts: datetime
            Retrieve data up until date
        entities: list of strs
            Retrieve data for a list of deviceids
        dimension: str
            Table name for dimension table. Dimension table will be joined on deviceid.
        filters: dict
            Keyed on dimension name. List of members.
        deviceid_col: str
            Name of the device id column in the table used to filter by entities. Defaults to 'deviceid'
        '''

        # process special aggregates (first and last)

        agg_dict = agg_dict.copy()

        (start_ts, end_ts) = self.calc_time_interval(start_ts=start_ts, end_ts=end_ts, period_type=period_type,
                                                     period_count=period_count)

        if agg_outputs is None:
            agg_outputs = {}
        agg_outputs = agg_outputs.copy()

        if groupby is None:
            groupby = []

        (agg_dict, agg_outputs, df_special) = self.process_special_agg(agg_dict=agg_dict, agg_outputs=agg_outputs,
                                                                       table_name=table_name, schema=schema,
                                                                       groupby=groupby, timestamp=timestamp,
                                                                       time_grain=time_grain, dimension=dimension,
                                                                       start_ts=start_ts, end_ts=end_ts,
                                                                       entities=entities, filters=filters,
                                                                       deviceid_col=deviceid_col)

        # process remaining aggregates

        if agg_dict:

            (query, table, dim, pandas_aggregate, agg_dict, requires_dim) = self.query_agg(agg_dict=agg_dict,
                                                                                           agg_outputs=agg_outputs,
                                                                                           table_name=table_name,
                                                                                           schema=schema,
                                                                                           groupby=groupby,
                                                                                           timestamp=timestamp,
                                                                                           time_grain=time_grain,
                                                                                           dimension=dimension,
                                                                                           start_ts=start_ts,
                                                                                           end_ts=end_ts,
                                                                                           entities=entities,
                                                                                           filters=filters,
                                                                                           deviceid_col=deviceid_col)
            # sql = query.statement.compile(compile_kwargs={"literal_binds": True})
            df = pd.read_sql_query(query.statement, con=self.connection)
            logger.debug(query.statement)

            # combine special aggregates with regular database aggregates

            if df_special is not None:
                join_cols = []
                join_cols.extend(groupby)
                if time_grain is not None:
                    join_cols.append(timestamp)

                if len(join_cols) > 0:
                    df = pd.merge(df, df_special, left_on=join_cols, right_on=join_cols, how='outer')
                else:
                    df = pd.merge(df, df_special, left_index=True, right_index=True)

            # apply pandas aggregate if required

            if pandas_aggregate is not None:
                df = resample(df=df, time_frequency=pandas_aggregate, timestamp=timestamp, dimensions=groupby,
                              agg=agg_dict)

        else:

            df = df_special

        if to_csv:
            filename = 'query_%s_%s.csv' % (table_name, dt.datetime.now().strftime('%Y%m%d%H%M%S%f'))
            df.to_csv(filename)

        return df

    def register_constants(self, constants, raise_error=True):
        '''
        Register one or more server properties that can be used as entity type
        properties in the AS UI

        Constants are UI objects.
        '''

        if not isinstance(constants, list):
            constants = [constants]
        payload = []
        for c in constants:
            meta = c.to_metadata()
            name = meta['name']
            default = meta.get('value', None)
            del meta['name']
            try:
                del meta['value']
            except KeyError:
                pass
            payload.append({'name': name, 'entityType': None, 'enabled': True, 'value': default, 'metadata': meta})
        self.http_request(object_type='defaultConstants', object_name=None, request="POST", payload=payload,
                          raise_error=True)

    def register_functions(self, functions, url=None, raise_error=True, force_preinstall=False):
        '''
        Register one or more class for use with AS
        '''

        if not isinstance(functions, list):
            functions = [functions]

        pre_installed = []

        for f in functions:

            if isinstance(f, type):
                name = f.__name__
            else:
                name = f.__class__.__name__

            try:
                is_deprecated = f.is_deprecated
            except AttributeError:
                is_deprecated = False
            if is_deprecated:
                logger.warning('Registering deprecated function %s', name)

            module = f.__module__
            module_obj = sys.modules[module]

            if url is None:
                package_url = getattr(module_obj, 'PACKAGE_URL')
            else:
                package_url = url

                # the _IS_PREINSTALLED module variable is reserved for
            # AS system functions
            try:
                is_preinstalled = getattr(module_obj, '_IS_PREINSTALLED')
            except AttributeError:
                is_preinstalled = False

            logger.debug('%s is preinstalled %s', module_obj, is_preinstalled)

            if is_preinstalled:
                if force_preinstall:
                    if package_url != self.system_package_url:
                        msg = ('Cannot register function %s. This '
                               ' module has _IS_PREINSTALLED = True'
                               ' but its catalog source is not the'
                               ' iotfunctions catalog url' % name)
                        if raise_error:
                            raise RuntimeError(msg)
                        else:
                            logger.debug(msg)
                            continue
                    else:
                        # URL should not be set for preinstalled functions
                        package_url = None
                        logger.debug(('Registering preinstalled function %s with'
                                      ' url %s'), name, package_url)
                else:
                    msg = ('Cannot register function %s. This is a'
                           ' preinstalled function' % name)
                    logger.debug(msg)
                    continue

            if module == '__main__':
                raise RuntimeError(
                    'The function that you are attempting to register is not located in a package. It is located in __main__. Relocate it to an appropriate package module.')

            module_and_target = '%s.%s' % (module, name)
            exec_str = 'from %s import %s as import_test' % (module, name)
            try:
                exec(exec_str)
            except ImportError:
                raise ValueError(('Unable to register function as local import failed.'
                                  ' Make sure it is installed locally and '
                                  ' importable. %s ' % exec_str))

            try:
                category = f.category
            except AttributeError:
                category = 'TRANSFORMER'
            try:
                tags = f.tags
            except AttributeError:
                tags = None
            try:
                (metadata_input, metadata_output) = f.build_ui()
                (input_list, output_list) = f._transform_metadata(metadata_input, metadata_output, db=self)
            except (AttributeError, NotImplementedError):
                msg = 'Function %s has no build_ui method. It cannot be registered.' % name
                raise NotImplementedError(msg)
            payload = {'name': name, 'description': f.__doc__, 'category': category,
                       'moduleAndTargetName': module_and_target, 'url': package_url, 'input': input_list,
                       'output': output_list, 'incremental_update': True if category == 'AGGREGATOR' else None,
                       'tags': tags}

            if not is_preinstalled:

                self.http_request(object_type='function', object_name=name, request="DELETE", payload=payload,
                                  raise_error=False)
                self.http_request(object_type='function', object_name=name, request="PUT", payload=payload,
                                  raise_error=raise_error)

            else:

                pre_installed.append(payload)

        sql = ''
        for p in pre_installed:
            query = "INSERT INTO CATALOG_FUNCTION (FUNCTION_ID, TENANT_ID," \
                    " NAME, DESCRIPTION, MODULE_AND_TARGET_NAME, URL, CATEGORY," \
                    " INPUT, OUTPUT, INCREMENTAL_UPDATE, IMAGE)" \
                    " VALUES( CATALOG_FUNCTION_SEQ.nextval,'###_IBM_###',"
            query = query + "'%s'," % p['name']
            query = query + "'%s'," % p['description'].replace("'", '"')
            query = query + "'%s'," % p['moduleAndTargetName']
            query = query + 'NULL, '
            query = query + "'%s'," % p['category']
            query = query + "'%s'," % json.dumps(p['input'])
            query = query + "'%s'," % json.dumps(p['output'])
            query = query + str(p['incremental_update']) + ', '
            query = query + 'NULL)'

            sql = sql + query
            sql = sql + '\n'

        return sql

    def register_module(self, module, url=None, raise_error=True, force_preinstall=False):
        '''
        Register all of the functions contained within a python module
        '''

        registered = set()
        sql = ''
        for name, cls in inspect.getmembers(module):
            if inspect.isclass(cls) and cls not in registered:
                try:
                    is_deprecated = cls.is_deprecated
                except AttributeError:
                    is_deprecated = False
                if not is_deprecated and cls.__module__ == module.__name__:
                    try:
                        sql = sql + self.register_functions(cls, raise_error=True, url=url,
                                                            force_preinstall=force_preinstall)
                    except (AttributeError, NotImplementedError):
                        msg = 'Did not register %s as it is not a registerable function' % name
                        logger.debug(msg)
                        continue
                    except BaseException as e:
                        if raise_error:
                            raise
                        else:
                            logger.debug('Error registering function: %s', str(e))
                    else:
                        registered.add(cls)

        if len(sql) > 0:
            with open(self.bif_sql, "w") as text_file:
                print(sql, file=text_file)

        return registered

    def prepare_aggregate_query(self, group_by, aggs):

        # build a sub query.
        sargs = []
        for alias, expression in list(group_by.items()):
            sargs.append(expression.label(alias))
        for alias, (metric, agg) in list(aggs.items()):
            sargs.append(metric.label(alias))
        self.start_session()
        query = self.session.query(*sargs)

        return query

    def process_special_agg(self, table_name, schema, agg_dict, timestamp, agg_outputs=None, groupby=None,
                            time_grain=None, dimension=None, start_ts=None, end_ts=None, entities=None, filters=None,
                            deviceid_col='deviceid'):
        '''
        Strip out the special aggregates (first and last) from the an agg
        dict and execute each as separate query.

        Parameters
        ----------
        table_name: str
            Source table name
        schema: str
            Schema name where table is located
        agg_dict: dict
            Dictionary of aggregate functions keyed on column name, e.g. { "temp": "mean", "pressure":["min","max"]}
        timestamp: str
            Name of timestamp column in the table. Required for time filters.
        time_grain: str
            Time grain for aggregation may be day,month,year or a pandas frequency string
        start_ts: datetime
            Retrieve data from this date
        end_ts: datetime
            Retrieve data up until date
        entities: list of strs
            Retrieve data for a list of deviceids
        dimension: str
            Table name for dimension table. Dimension table will be joined on deviceid.
        deviceid_col: str
            Name of the device id column in the table used to filter by entities. Defaults to 'deviceid'


        Returns
        --------
        agg_dict: dict
        agg_outputs: dict
        df: dataframe

        '''

        if agg_outputs is None:
            agg_outputs = {}

        agg_dict = agg_dict.copy()
        agg_outputs = agg_outputs.copy()

        if groupby is None:
            groupby = []

        specials = ['first', 'last']

        dfs = []

        # update the agg_dict and agg_outputs. Remove special aggs

        for special_name in specials:
            for (item, fns) in list(agg_dict.items()):
                try:
                    index = fns.index(special_name)
                except ValueError:
                    pass
                else:
                    output_name = '%s_%s' % (item, special_name)
                    agg_dict[item] = [x for x in fns if x != special_name]
                    if len(agg_dict[item]) == 0:
                        del agg_dict[item]

                    # if output name was provided, remove special from there too

                    try:
                        outs = agg_outputs[item]
                        output_name = outs[index]
                        del (outs[index])
                    except (KeyError, IndexError):
                        pass
                    # prepare a filter query containing first or last timestamp
                    # when doing a first, look for the earliest existing timestamp in each group
                    # when doing a last, look for the last existing timestamp in each group
                    # the query filter will be used to retrieve the appropriate records

                    if timestamp is None:
                        raise ValueError('Must provide valid timestamp column name when doing special aggregates')

                    if special_name == 'first':
                        time_agg_dict = {timestamp: "min"}
                    elif special_name == 'last':
                        time_agg_dict = {timestamp: "max"}

                    (filter_query, table, dim, pandas_aggregate, revised_agg_dict,
                     requires_dim) = self.special_query_agg(agg_dict=time_agg_dict,
                                                            agg_outputs={timestamp: 'timestamp_filter'},
                                                            table_name=table_name, schema=schema, groupby=groupby,
                                                            time_grain=time_grain, timestamp=timestamp,
                                                            dimension=dimension, start_ts=start_ts, end_ts=end_ts,
                                                            entities=entities, filters=filters,
                                                            deviceid_col=deviceid_col, item=item)

                    # only read rows where the metric is not Null

                    metric_filter = self._is_not_null(table=table, dimension_table=dim, column=item)
                    # filter_query = filter_query.filter(metric_filter)

                    if time_grain is not None:
                        timestamp_col_obj = self.get_column_object(table, timestamp)
                        timecolumnobj = Column("timestamp_filter")
                        filter_query = filter_query.filter(timestamp_col_obj == timecolumnobj)
                    # prepare a main query containing
                    # define the join keys
                    # define a projection list containing the output item and groupby cols

                    project = {output_name: output_name}
                    cols = [item, timestamp]
                    if filters is not None:
                        for each_filter_name in filters.keys():
                            cols.append(each_filter_name)
                    keys = ['timestamp_filter']
                    if groupby is not None:
                        cols.extend(groupby)
                        keys.extend(groupby)
                        for g in groupby:
                            project[g] = g
                    if time_grain is not None:
                        project[timestamp] = timestamp

                    # remove any duplicates from cols
                    cols = list(dict.fromkeys(cols))

                    col_aliases = [output_name if x == item else x for x in cols]
                    col_aliases[1] = 'timestamp_filter'

                    if requires_dim:
                        query_dim = dimension
                    else:
                        query_dim = None

                    query, table = self.query(table_name=table_name, schema=schema, column_names=cols,
                                              column_aliases=col_aliases, timestamp_col=timestamp, dimension=query_dim,
                                              entities=entities, filters=filters, deviceid_col=deviceid_col)
                    query = query.filter(metric_filter)
                    if filters is not None:
                        table = self.get_table(table_name, schema)
                        query = self.subquery_join_with_filters(query, filter_query, filters, table, *keys, **project)
                        logger.debug(query)
                    else:
                        query = self.subquery_join(query, filter_query, *keys, **project)
                        logger.debug(query)
                    # execute
                    df_result = pd.read_sql_query(query, con=self.connection)

                    if pandas_aggregate is not None:
                        df_result = resample(df=df_result, time_frequency=pandas_aggregate, timestamp=timestamp,
                                             dimensions=groupby, agg=agg_dict)

                    dfs.append(df_result)

        # combine special aggregates

        if time_grain is not None:
            join = [timestamp]
        else:
            join = []
        join.extend(groupby)

        if len(dfs) == 0:
            df = None
        elif len(dfs) == 1:
            df = dfs[0]
        elif len(join) == 0:
            df = dfs.pop()
            for d in dfs:
                df = pd.merge(df, d, how='outer', left_index=True, right_index=True)
        else:
            df = dfs.pop()
            for d in dfs:
                df = pd.merge(df, d, how='outer', on=join)

        return (agg_dict, agg_outputs, df)

    def _ts_col_rounded_to_minutes(self, table_name, schema, column_name, minutes, label):
        '''
        Returns a column expression that rounds the timestamp to the specified number of minutes
        '''

        a = self.get_table(table_name, schema)
        # col = a.c[column_name]
        col = self.get_column_object(a, column_name)
        exp = func.date_trunc('minute', col)
        '''
        hour = func.add_hours(func.timestamp(func.date(col)), func.hour(col))
        min_col = (func.minute(col) / minutes) * minutes
        exp = (func.add_minutes(hour, min_col)).label(label)
        '''
        return exp

    def _ts_col_rounded_to_hours(self, table_name, schema, column_name, hours, label):
        '''
        Returns a column expression that rounds the timestamp to the specified number of minutes
        '''
        a = self.get_table(table_name, schema)
        # col = a.c[column_name]
        col = self.get_column_object(a, column_name)
        exp = func.date_trunc('hour', col)
        '''
        date_col = func.timestamp(func.date(col))
        hour_col = (func.hour(col) / hours) * hours
        exp = (func.add_hours(date_col, hour_col)).label(label)
        '''
        return exp

    def query(self, table_name, schema, column_names=None, column_aliases=None, timestamp_col=None, start_ts=None,
              end_ts=None, entities=None, dimension=None, filters=None, deviceid_col='deviceid'):
        '''
        Build a sqlalchemy query object for a table. You can further manipulate the query object using standard
        sqlalchemcy operations to do things like filter and join.

        This is a non aggregate query (no group by). For an aggregate query use query_agg.

        Parameters
        ----------
        table_name : str or Table object
        columns_names: list of strs
            Projection list
        timestamp_col: str
            Name of timestamp column in the table. Required for time filters.
        start_ts: datetime
            Retrieve data from this date
        end_ts: datetime
            Retrieve data up until date
        entities: list of strs
            Retrieve data for a list of deviceids
        dimension: str
            Table name for dimension table. Dimension table will be joined on deviceid.
        filters: dict
            Dictionary keys on column name containing a list of members to include
        deviceid_col: str
            Name of the device id column in the table used to filter by entities. Defaults to 'deviceid'

        Returns
        -------
        tuple containing a sqlalchemy query object and a sqlalchemy table object
        '''

        if filters is None:
            filters = {}

        self.start_session()
        table = self.get_table(table_name, schema)
        dim = None
        if dimension is not None:
            try:  # tolerate the case where the dimension table might not yet have been created
                dim = self.get_table(table_name=dimension, schema=schema)
            except (KeyError):
                dim = None

        if column_names is None:
            if dim is None:
                query_args = [table]
            else:
                query_args = [table]
                for col_name, col in list(dim.c.items()):
                    if col_name != 'deviceid':
                        query_args.append(col)
        else:
            query_args = []
            if isinstance(column_names, str):
                column_names = [column_names]
            for (i, c) in enumerate(column_names):
                try:
                    alias = column_aliases[i]
                except (IndexError, TypeError):
                    alias = None
                try:
                    col = self.get_column_object(table, c)
                except KeyError:
                    try:
                        col = self.get_column_object(dim, c)
                    except KeyError:
                        msg = 'Unable to find column %s in table or dimension for entity type %s' % (c, table_name)
                        raise KeyError(msg)
                if not alias is None:
                    col = col.label(alias)
                query_args.append(col)

        query = self.session.query(*query_args)

        if dim is not None:
            query = query.join(dim, dim.c.deviceid == table.c[deviceid_col])

        if not start_ts is None:
            if timestamp_col is None:
                msg = 'No timestamp_col provided to query. Must provide a timestamp column if you have a date filter'
                raise ValueError(msg)
            query = query.filter(self.get_column_object(table, timestamp_col) >= start_ts)
        if not end_ts is None:
            if timestamp_col is None:
                msg = 'No timestamp_col provided to query. Must provide a timestamp column if you have a date filter'
                raise ValueError(msg)
            query = query.filter(self.get_column_object(table, timestamp_col) < end_ts)
        if not entities is None:
            query = query.filter(table.c[deviceid_col].in_(entities))

        for d, members in list(filters.items()):
            try:
                col_obj = self.get_column_object(table, d)
            except KeyError:
                try:
                    col_obj = self.get_column_object(dim, d)
                except KeyError:
                    raise ValueError('Filter column %s not found in table or dimension' % d)
            if isinstance(members, str):
                members = [members]
            if not isinstance(members, list):
                raise ValueError('Invalid filter on %s. Provide a list of members to filter on not %s' % (d, members))
            elif len(members) == 1:
                query = query.filter(col_obj == members[0])
            elif len(members) == 0:
                logger.debug('Ignored query filter on %s with no members', d)
            else:
                query = query.filter(col_obj.in_(members[0]))

        return (query, table)

    def get_column_object(self, table, column):
        try:
            col_obj = table.c[column]
        except KeyError:
            try:
                col_obj = table.c[column.lower()]
            except KeyError:
                try:
                    col_obj = table.c[column.upper()]
                except KeyError:
                    raise KeyError
        return col_obj

    def missing_columns(self, required_cols, table_cols):
        missing_columns = required_cols.copy()
        for required_col in required_cols:
            if required_col in table_cols:
                missing_columns.remove(required_col)
            else:
                if required_col.lower() in table_cols:
                    missing_columns.remove(required_col)
                else:
                    if required_col.upper() in table_cols:
                        missing_columns.remove(required_col)
        return missing_columns

    def is_column_exists_in_table(self, table, column):
        try:
            col_obj = table.c[column]
            return True
        except KeyError:
            try:
                col_obj = table.c[column.lower()]
                return True
            except KeyError:
                try:
                    col_obj = table.c[column.upper()]
                    return True
                except KeyError:
                    return False
        return False

    def query_agg(self, table_name, schema, agg_dict, agg_outputs=None, groupby=None, timestamp=None, time_grain=None,
                  dimension=None, start_ts=None, end_ts=None, entities=None, auto_null_filter=False, filters=None,
                  deviceid_col='deviceid', kvp_device_id_col='entity_id', kvp_key_col='key',
                  kvp_timestamp_col='timestamp'):
        '''
        Pandas style aggregate function against db table

        Parameters
        ----------
        table_name: str
            Source table name
        schema: str
            Schema name where table is located
        agg_dict: dict
            Dictionary of aggregate functions keyed on column name, e.g. { "temp": "mean", "pressure":["min","max"]}
        timestamp: str
            Name of timestamp column in the table. Required for time filters.
        time_grain: str
            Time grain for aggregation may be day,month,year or a pandas frequency string
        start_ts: datetime
            Retrieve data from this date
        end_ts: datetime
            Retrieve data up until date
        entities: list of strs
            Retrieve data for a list of deviceids
        dimension: str
            Table name for dimension table. Dimension table will be joined on deviceid.
        deviceid_col: str
            Name of the device id column in the table used to filter by entities. Defaults to 'deviceid'
        '''

        if agg_outputs is None:
            agg_outputs = {}

        if groupby is None:
            groupby = []

        if isinstance(groupby, str):
            groupby = [groupby]

        if filters is None:
            filters = {}

        table = self.get_table(table_name, schema)
        table_cols = set(self.get_column_names(table, schema))
        requires_dim_join = False
        dim_error = ''
        dim = None
        dim_cols = set()
        if dimension is not None:
            try:
                dim = self.get_table(table_name=dimension, schema=schema)
                dim_cols = set(self.get_column_names(dim, schema))
            except KeyError:
                dim_error = 'Dimension table %s does not exist in schema %s.' % (dimension, schema)
                logger.warning(dim_error)

        required_cols = set()
        required_cols |= set(groupby)
        required_cols |= set(filters.keys())

        # work out whether this is a kvp or regular table
        is_exist_kvp_key_col = self.is_column_exists_in_table(table, kvp_key_col)
        is_exist_kvp_device_id_col = self.is_column_exists_in_table(table, kvp_device_id_col)
        is_exist_kvp_timestamp_col = self.is_column_exists_in_table(table, kvp_timestamp_col)

        # if kvp_key_col in table_cols and kvp_device_id_col in table_cols and kvp_timestamp_col in table_cols:
        if is_exist_kvp_key_col and is_exist_kvp_device_id_col and is_exist_kvp_timestamp_col:
            is_kvp = True
            kvp_keys = set(agg_dict.keys())
            timestamp_col = kvp_timestamp_col
            if ('deviceid' in groupby):
                required_cols.remove('deviceid')
                required_cols.add("entity_id")
                groupby.remove("deviceid")
                groupby.append("entity_id")
        else:
            is_kvp = False
            required_cols |= set(agg_dict.keys())
            kvp_keys = None
            timestamp_col = timestamp

        # validate columns and  decide whether dim join is really needed
        not_available = self.missing_columns(required_cols, table_cols)
        if len(not_available) == 0:
            requires_dim_join = False
            dim = None
        else:
            not_available = self.missing_columns(not_available, dim_cols)
            if len(not_available) > 0:
                raise KeyError(('Query requires columns %s that are not present'
                                ' in the table or dimension. %s') % (not_available, dim_error))
            else:
                requires_dim_join = True

        agg_functions = {}
        metric_filter = []

        # aggregate dict is keyed on column - may contain a single aggregate function or a list of aggregation functions
        # convert the pandas style aggregate dict into sql alchemy metadata
        # expressed as a new dict keyed on the aggregate column name containing a tuple
        # tuple has a sql alchemy column object to aggregate and a sql alchemy aggregation function to apply

        for col, aggs in agg_dict.items():
            if isinstance(aggs, str):
                col_name = agg_outputs.get(col, col)
                (alias, col_obj, function) = self._aggregate_item(table=table, column_name=col, aggregate=aggs,
                                                                  alias_column=col_name, dimension_table=dim,
                                                                  timestamp_col=timestamp)
                agg_functions[alias] = (col_obj, function)
            elif isinstance(aggs, list):
                for i, agg in enumerate(aggs):
                    try:
                        output = agg_outputs[col][i]
                    except (KeyError, IndexError):
                        output = '%s_%s' % (col, agg)
                        msg = 'No output item name specified for %s, %s. Using default.' % (col, agg)
                        logger.warning(msg)
                    else:
                        pass
                    (alias, col_obj, function) = self._aggregate_item(table=table, column_name=col, aggregate=agg,
                                                                      alias_column=output, dimension_table=dim,
                                                                      timestamp_col=timestamp)
                    agg_functions[alias] = (col_obj, function)
            else:
                msg = ('Aggregate dictionary is not in the correct form.'
                       ' Supply a single aggregate function as a string or a list of strings.')
                raise ValueError(msg)

            # also construct metadata for a filter that will exclude any row of data that
            # has null values for all columns that are aggregated

            if auto_null_filter:
                metric_filter.append(self._is_not_null(table=table, dimension_table=dim, column=col))

        # assemble group by

        group_by_cols = {}

        # attempt to push aggregates down to sql
        # for db aggregates that can't be pushed, do them in pandas

        pandas_aggregate = None
        if time_grain is not None:
            if timestamp is None:
                msg = 'You must supply a timestamp column when doing a time-based aggregate'
                raise ValueError(msg)
            col_object = self.get_column_object(table, timestamp)
            if time_grain == timestamp:
                group_by_cols[timestamp] = col_object
            elif time_grain.endswith('min'):
                minutes = int(time_grain[:-3])
                group_by_cols[timestamp] = self._ts_col_rounded_to_minutes(table_name, schema, timestamp, minutes,
                                                                           timestamp)
            elif time_grain.endswith('H'):
                hours = int(time_grain[:-1])
                group_by_cols[timestamp] = self._ts_col_rounded_to_hours(table_name, schema, timestamp, hours,
                                                                         timestamp)
            elif time_grain == 'day':
                group_by_cols[timestamp] = func.date(col_object).label(timestamp)
            elif time_grain == 'hour':
                group_by_cols[timestamp] = func.date_trunc('hour', col_object).label(timestamp)
            elif time_grain == 'week':
                group_by_cols[timestamp] = func.date_trunc('week', col_object).label(timestamp)
            elif time_grain == 'month':
                group_by_cols[timestamp] = func.date_trunc('month', col_object).label(timestamp)
            elif time_grain == 'year':
                group_by_cols[timestamp] = func.date_trunc('year', col_object).label(timestamp)
            else:
                pandas_aggregate = time_grain

        for g in groupby:
            try:
                group_by_cols[g] = self.get_column_object(table, g)
            except KeyError:
                if dimension is not None:
                    try:
                        group_by_cols[g] = self.get_column_object(dim, g)
                    except KeyError:
                        msg = 'group by column %s not found in main table or dimension table' % g
                        raise ValueError(msg)
                else:
                    msg = 'group by column %s not found in main table and no dimension table specified' % g
                    raise KeyError(msg)

        # if the query requires an aggregation function that cannot be translated to sql, it will be aggregated
        # after retrieval using pandas

        if pandas_aggregate is None:

            # push aggregates to the database

            # query is built in 2 stages
            # stage 1 is a subquery that contains filters and joins but no aggregation
            # stage 2 is aggregation of the subquery
            # done this was to work around the fact that expressions with arguments cant be used in db2 group bys

            subquery = self.prepare_aggregate_query(group_by=group_by_cols, aggs=agg_functions)

            if requires_dim_join:
                subquery = subquery.join(dim, dim.c.deviceid == table.c[deviceid_col])
            if not start_ts is None:
                if timestamp is None:
                    msg = 'No timestamp_col provided to query. Must provide a timestamp column if you have a date filter'
                    raise ValueError(msg)
                subquery = subquery.filter(self.get_column_object(table, timestamp) >= start_ts)
            if not end_ts is None:
                if timestamp is None:
                    msg = 'No timestamp_col provided to query. Must provide a timestamp column if you have a date filter'
                    raise ValueError(msg)
                subquery = subquery.filter(self.get_column_object(table, timestamp) < end_ts)
            if not entities is None:
                subquery = subquery.filter(table.c[deviceid_col].in_(entities))
            for d, members in list(filters.items()):
                try:
                    col_obj = self.get_column_object(table, d)
                except KeyError:
                    try:
                        col_obj = self.get_column_object(dim, d)
                    except KeyError:
                        raise ValueError('Filter column %s not found in table or dimension' % d)
                if isinstance(members, str):
                    members = [members]
                if isinstance(members, int):
                    members = [members]
                if isinstance(members, float):
                    members = [members]
                if not isinstance(members, list):
                    raise ValueError(
                        'Invalid filter on %s. Provide a list of members to filter on not %s' % (d, members))
                elif len(members) == 1:
                    subquery = subquery.filter(col_obj == members[0])
                elif len(members) == 0:
                    logger.debug('Ignored query filter on %s with no members', d)
                else:
                    subquery = subquery.filter(col_obj.in_(members[0]))

            if auto_null_filter:
                subquery = subquery.filter(or_(*metric_filter))

            # build and aggregate query on the sub query

            query = self.build_aggregate_query(subquery=subquery, group_by=group_by_cols, aggs=agg_functions)


        else:

            # do a non-aggregation query
            # the calling function is expected to recognise
            # that aggregation has not been performed using the pandas_aggregate in the return tuple

            (query, table) = self.query(table_name=table_name, schema=schema, timestamp_col=timestamp,
                                        start_ts=start_ts, end_ts=end_ts, entities=entities, dimension=dim,
                                        filters=filters, deviceid_col=deviceid_col)
            # filter out rows where all of the metrics are null
            # reduces volumes when dealing with sparse datasets
            # also essential when doing a query to get the first or last values as null values must be ignored

            if auto_null_filter:
                query = query.filter(or_(*metric_filter))

        return (query, table, dim, pandas_aggregate, agg_dict, requires_dim_join)

    def special_query_agg(self, table_name, schema, agg_dict, agg_outputs=None, groupby=None, timestamp=None,
                          time_grain=None, dimension=None, start_ts=None, end_ts=None, entities=None,
                          auto_null_filter=False, filters=None, deviceid_col='deviceid', kvp_device_id_col='entity_id',
                          kvp_key_col='key', kvp_timestamp_col='timestamp', item=None):
        '''
        Pandas style aggregate function against db table

        Parameters
        ----------
        table_name: str
            Source table name
        schema: str
            Schema name where table is located
        agg_dict: dict
            Dictionary of aggregate functions keyed on column name, e.g. { "temp": "mean", "pressure":["min","max"]}
        timestamp: str
            Name of timestamp column in the table. Required for time filters.
        time_grain: str
            Time grain for aggregation may be day,month,year or a pandas frequency string
        start_ts: datetime
            Retrieve data from this date
        end_ts: datetime
            Retrieve data up until date
        entities: list of strs
            Retrieve data for a list of deviceids
        dimension: str
            Table name for dimension table. Dimension table will be joined on deviceid.
        deviceid_col: str
            Name of the device id column in the table used to filter by entities. Defaults to 'deviceid'
        '''

        if agg_outputs is None:
            agg_outputs = {}

        if groupby is None:
            groupby = []

        if isinstance(groupby, str):
            groupby = [groupby]

        if filters is None:
            filters = {}

        table = self.get_table(table_name, schema)
        table_cols = set(self.get_column_names(table, schema))
        requires_dim_join = False
        dim_error = ''
        dim = None
        dim_cols = set()
        if dimension is not None:
            try:
                dim = self.get_table(table_name=dimension, schema=schema)
                dim_cols = set(self.get_column_names(dim, schema))
            except KeyError:
                dim_error = 'Dimension table %s does not exist in schema %s.' % (dimension, schema)
                logger.warning(dim_error)

        required_cols = set()
        required_cols |= set(groupby)
        required_cols |= set(filters.keys())

        # work out whether this is a kvp or regular table
        is_exist_kvp_key_col = self.is_column_exists_in_table(table, kvp_key_col)
        is_exist_kvp_device_id_col = self.is_column_exists_in_table(table, kvp_device_id_col)
        is_exist_kvp_timestamp_col = self.is_column_exists_in_table(table, kvp_timestamp_col)

        # if kvp_key_col in table_cols and kvp_device_id_col in table_cols and kvp_timestamp_col in table_cols:
        if is_exist_kvp_key_col and is_exist_kvp_device_id_col and is_exist_kvp_timestamp_col:
            is_kvp = True
            kvp_keys = set(agg_dict.keys())
            timestamp_col = kvp_timestamp_col
            if ('deviceid' in groupby):
                required_cols.remove('deviceid')
                required_cols.add("entity_id")
                groupby.remove("deviceid")
                groupby.append("entity_id")
        else:
            is_kvp = False
            required_cols |= set(agg_dict.keys())
            kvp_keys = None
            timestamp_col = timestamp

        # validate columns and  decide whether dim join is really needed
        not_available = self.missing_columns(required_cols, table_cols)
        if len(not_available) == 0:
            requires_dim_join = False
            dim = None
        else:
            not_available = self.missing_columns(not_available, dim_cols)
            if len(not_available) > 0:
                raise KeyError(('Query requires columns %s that are not present'
                                ' in the table or dimension. %s') % (not_available, dim_error))
            else:
                requires_dim_join = True

        agg_functions = {}
        metric_filter = []

        # aggregate dict is keyed on column - may contain a single aggregate function or a list of aggregation functions
        # convert the pandas style aggregate dict into sql alchemy metadata
        # expressed as a new dict keyed on the aggregate column name containing a tuple
        # tuple has a sql alchemy column object to aggregate and a sql alchemy aggregation function to apply

        for col, aggs in agg_dict.items():
            if isinstance(aggs, str):
                col_name = agg_outputs.get(col, col)
                (alias, col_obj, function) = self._aggregate_item(table=table, column_name=col, aggregate=aggs,
                                                                  alias_column=col_name, dimension_table=dim,
                                                                  timestamp_col=timestamp)
                agg_functions[alias] = (col_obj, function)
            elif isinstance(aggs, list):
                for i, agg in enumerate(aggs):
                    try:
                        output = agg_outputs[col][i]
                    except (KeyError, IndexError):
                        output = '%s_%s' % (col, agg)
                        msg = 'No output item name specified for %s, %s. Using default.' % (col, agg)
                        logger.warning(msg)
                    else:
                        pass
                    (alias, col_obj, function) = self._aggregate_item(table=table, column_name=col, aggregate=agg,
                                                                      alias_column=output, dimension_table=dim,
                                                                      timestamp_col=timestamp)
                    agg_functions[alias] = (col_obj, function)
            else:
                msg = ('Aggregate dictionary is not in the correct form.'
                       ' Supply a single aggregate function as a string or a list of strings.')
                raise ValueError(msg)

            # also construct metadata for a filter that will exclude any row of data that
            # has null values for all columns that are aggregated

            if auto_null_filter:
                metric_filter.append(self._is_not_null(table=table, dimension_table=dim, column=col))

        # assemble group by

        group_by_cols = {}

        # attempt to push aggregates down to sql
        # for db aggregates that can't be pushed, do them in pandas

        pandas_aggregate = None
        if time_grain is not None:
            if timestamp is None:
                msg = 'You must supply a timestamp column when doing a time-based aggregate'
                raise ValueError(msg)
            if time_grain == timestamp:
                group_by_cols[timestamp] = self.get_column_object(table, timestamp)
            elif time_grain.endswith('min'):
                minutes = int(time_grain[:-3])
                group_by_cols[timestamp] = self._ts_col_rounded_to_minutes(table_name, schema, timestamp, minutes,
                                                                           timestamp)
            elif time_grain.endswith('H'):
                hours = int(time_grain[:-1])
                group_by_cols[timestamp] = self._ts_col_rounded_to_hours(table_name, schema, timestamp, hours,
                                                                         timestamp)
            elif time_grain == 'day':
                group_by_cols[timestamp] = func.date(self.get_column_object(table, timestamp)).label(timestamp)
            elif time_grain == 'week':
                group_by_cols[timestamp] = func.date_trunc('week', self.get_column_object(table, timestamp)).label(
                    timestamp)
            elif time_grain == 'month':
                group_by_cols[timestamp] = func.date_trunc('month', self.get_column_object(table, timestamp)).label(
                    timestamp)
            elif time_grain == 'year':
                group_by_cols[timestamp] = func.date_trunc('year', self.get_column_object(table, timestamp)).label(
                    timestamp)
            else:
                pandas_aggregate = time_grain

        for g in groupby:
            try:
                group_by_cols[g] = self.get_column_object(table, g)
            except KeyError:
                if dimension is not None:
                    try:
                        group_by_cols[g] = self.get_column_object(dim, g)
                    except KeyError:
                        msg = 'group by column %s not found in main table or dimension table' % g
                        raise ValueError(msg)
                else:
                    msg = 'group by column %s not found in main table and no dimension table specified' % g
                    raise KeyError(msg)

        # if the query requires an aggregation function that cannot be translated to sql, it will be aggregated
        # after retrieval using pandas

        if pandas_aggregate is None:

            # push aggregates to the database

            # query is built in 2 stages
            # stage 1 is a subquery that contains filters and joins but no aggregation
            # stage 2 is aggregation of the subquery
            # done this was to work around the fact that expressions with arguments cant be used in db2 group bys

            subquery = self.prepare_aggregate_query(group_by=group_by_cols, aggs=agg_functions)

            if requires_dim_join:
                subquery = subquery.join(dim, dim.c.deviceid == table.c[deviceid_col])
            if not start_ts is None:
                if timestamp is None:
                    msg = 'No timestamp_col provided to query. Must provide a timestamp column if you have a date filter'
                    raise ValueError(msg)
                subquery = subquery.filter(self.get_column_object(table, timestamp) >= start_ts)
            if not end_ts is None:
                if timestamp is None:
                    msg = 'No timestamp_col provided to query. Must provide a timestamp column if you have a date filter'
                    raise ValueError(msg)
                subquery = subquery.filter(self.get_column_object(table, timestamp) < end_ts)
            if not entities is None:
                subquery = subquery.filter(table.c[deviceid_col].in_(entities))
            for d, members in list(filters.items()):
                try:
                    col_obj = self.get_column_object(table, d)
                except KeyError:
                    try:
                        col_obj = self.get_column_object(dim, d)
                    except KeyError:
                        raise ValueError('Filter column %s not found in table or dimension' % d)
                if isinstance(members, str):
                    members = [members]
                if isinstance(members, int):
                    members = [members]
                if isinstance(members, float):
                    members = [members]
                if not isinstance(members, list):
                    raise ValueError(
                        'Invalid filter on %s. Provide a list of members to filter on not %s' % (d, members))
                elif len(members) == 1:
                    subquery = subquery.filter(col_obj == members[0])
                elif len(members) == 0:
                    logger.debug('Ignored query filter on %s with no members', d)
                else:
                    subquery = subquery.filter(col_obj.in_(members[0]))

            if auto_null_filter:
                subquery = subquery.filter(or_(*metric_filter))

            # build and aggregate query on the sub query

            if item is not None:
                metric_filter = self._is_not_null(table=table, dimension_table=dim, column=item)
                subquery = subquery.filter(metric_filter)

            query = self.build_aggregate_query(subquery=subquery, group_by=group_by_cols, aggs=agg_functions)


        else:

            # do a non-aggregation query
            # the calling function is expected to recognise
            # that aggregation has not been performed using the pandas_aggregate in the return tuple

            (query, table) = self.query(table_name=table_name, schema=schema, timestamp_col=timestamp,
                                        start_ts=start_ts, end_ts=end_ts, entities=entities, dimension=dim,
                                        filters=filters, deviceid_col=deviceid_col)
            # filter out rows where all of the metrics are null
            # reduces volumes when dealing with sparse datasets
            # also essential when doing a query to get the first or last values as null values must be ignored

            if auto_null_filter:
                query = query.filter(or_(*metric_filter))

        return (query, table, dim, pandas_aggregate, agg_dict, requires_dim_join)

    def query_column_aggregate(self, table_name, schema, column, aggregate, start_ts=None, end_ts=None, entities=None):

        '''
        Perform a single aggregate operation against a table to return a scalar value

        Parameters
        ----------
        table_name: str
            Source table name
        schema: str
            Schema name where table is located
        column: str
            column name
        aggregate: str
            aggregate function
        start_ts: datetime
            Retrieve data from this date
        end_ts: datetime
            Retrieve data up until date
        entities: list of strs
            Retrieve data for a list of deviceids
        '''

        agg_dict = {column: aggregate}

        (query, table, dim, pandas_aggregate, agg_dict, requires_dim) = self.query_agg(agg_dict=agg_dict,
                                                                                       table_name=table_name,
                                                                                       schema=schema, groupby=None,
                                                                                       time_grain=None, dimension=None,
                                                                                       start_ts=start_ts, end_ts=end_ts,
                                                                                       entities=entities)

        return (query, table)

    def query_time_agg(self, table_name, schema, column, regular_agg, time_agg, groupby=None, timestamp=None,
                       time_grain=None, dimension=None, start_ts=None, end_ts=None, entities=None, output_item=None):
        '''
        Build a query with separate aggregation functions for regular rollup and timestate rollup.
        '''

        if isinstance(groupby, str):
            groupby = [groupby]

        agg_dict = {column: regular_agg}

        # build query a aggregated on the regular dimension
        (query_a, table, dim, pandas_aggregate, agg_dict, requires_dim) = self.query_agg(agg_dict=agg_dict,
                                                                                         table_name=table_name,
                                                                                         schema=schema, groupby=groupby,
                                                                                         time_grain=timestamp,
                                                                                         timestamp=timestamp,
                                                                                         dimension=dimension,
                                                                                         start_ts=start_ts,
                                                                                         end_ts=end_ts,
                                                                                         entities=entities)

        if pandas_aggregate:
            raise ValueError(
                'Attempting to db time aggregation on a query cannot be pushed to the database. Perform the time aggregation in Pandas.')

        if time_agg == 'first':
            time_agg_dict = {timestamp: "min"}
        elif time_agg == 'last':
            time_agg_dict = {timestamp: "max"}
        else:
            msg = 'Invalid time aggregate %s. Use "first" or "last"' % time_agg
            raise ValueError(msg)

        # build query b aggregated
        (query_b, table, dim, pandas_aggregate, agg_dict, requires_dim) = self.query_agg(agg_dict=time_agg_dict,
                                                                                         table_name=table_name,
                                                                                         schema=schema, groupby=groupby,
                                                                                         time_grain=time_grain,
                                                                                         timestamp=timestamp,
                                                                                         dimension=None,
                                                                                         start_ts=start_ts,
                                                                                         end_ts=end_ts,
                                                                                         entities=entities)

        right_timestamp = '%s_%s' % (time_agg, timestamp)
        keys = [(timestamp, right_timestamp)]
        keys.extend(groupby)
        right_cols = {right_timestamp: right_timestamp, timestamp: timestamp}
        query = self.subquery_join(query_a, query_b, *keys, **right_cols)

        return (query, table)

    def unregister_functions(self, function_names):
        '''
        Unregister functions by name. Accepts a list of function names.
        '''
        if not isinstance(function_names, list):
            function_names = [function_names]

        for f in function_names:
            payload = {'name': f}
            r = self.http_request(object_type='function', object_name=f, request='DELETE', payload=payload)
            try:
                msg = 'Function registration deletion status: %s' % (r.data.decode('utf-8'))
            except AttributeError:
                msg = 'Function registration deletion status: %s' % r
            logger.info(msg)

    def unregister_constants(self, constant_names):
        '''
        Unregister constants by name.
        '''

        if not isinstance(constant_names, list):
            constant_names = [constant_names]
        payload = []

        for f in constant_names:
            payload.append({'name': f, 'entityType': None})

        r = self.http_request(object_type='defaultConstants', object_name=f, request='DELETE', payload=payload)
        try:
            msg = 'Constants deletion status: %s' % (r.data.decode('utf-8'))
        except AttributeError:
            msg = 'Constants deletion status: %s' % r
        logger.info(msg)

    def write_frame(self, df, table_name, version_db_writes=False, if_exists='append', timestamp_col=None, schema=None,
                    chunksize=None, auto_index_name='_auto_index_'):
        '''
        Write a dataframe to a database table

        Parameters
        ---------------------
        db_credentials: dict (optional)
            db2 database credentials. If not provided, will look for environment variable
        table_name: str
            table name to write to.
        version_db_writes : boolean (optional)
            Add seprate version_date column to table. If not provided, will use default for instance / class
        if_exists : str (optional)
            What to do if table already exists. If not provided, will use default for instance / class
        chunksize : int
            batch size for writes
        Returns
        -----------
        numerical status. 1 for successful write.

        '''

        if chunksize is None:
            chunksize = self.write_chunk_size

        df = reset_df_index(df, auto_index_name=auto_index_name)
        # the column names id, timestamp and index are reserverd as level names. They are also reserved words
        # in db2 so we don't use them in db2 tables.
        # deviceid and evt_timestamp are used instead
        if 'deviceid' not in df.columns and 'id' in df.columns:
            df['deviceid'] = df['id']
            df = df[[x for x in df.columns if x != 'id']]
        if timestamp_col is not None and timestamp_col not in df.columns and '_timestamp' in df.columns:
            df[timestamp_col] = df['_timestamp']
            df = df[[x for x in df.columns if x != '_timestamp']]
        df = df[[x for x in df.columns if x != 'index']]
        if version_db_writes:
            df['version_date'] = dt.datetime.utcnow()
        if table_name is None:
            raise ValueError(
                'Function attempted to write data to a table. A name was not supplied. Specify an instance variable for out_table_name. Optionally include an out_table_prefix too')
        dtypes = {}
        # replace default mappings to clobs and booleans
        for c in list(df.columns):
            if is_string_dtype(df[c]):
                dtypes[c] = String(255)
            elif is_bool_dtype(df[c]):
                dtypes[c] = SmallInteger()
        cols = None
        if if_exists == 'append':
            # check table exists
            try:
                table = self.get_table(table_name, schema)
            except KeyError:
                pass
            else:
                table_exists = True
                cols = [column.key for column in table.columns]
                extra_cols = set([x for x in df.columns if x != 'index']) - set(cols)
                if len(extra_cols) > 0:
                    logger.warning(
                        'Dataframe includes column/s %s that are not present in the table. They will be ignored.' % extra_cols)
                try:
                    df = df[cols]
                except KeyError:
                    raise KeyError('Dataframe does not have required columns %s' % cols)
        self.start_session()
        try:

            df.to_sql(name=table_name, con=self.connection, schema=schema, if_exists=if_exists, index=False,
                      chunksize=chunksize, dtype=dtypes)
        except:
            self.session.rollback()
            logger.info('Attempted write of %s data to table %s ' % (cols, table_name))
            raise
        finally:
            self.commit()
            logger.info('Wrote data to table %s ' % table_name)
        return 1


class BaseTable(object):
    is_table = True
    _entity_id = 'deviceid'
    _timestamp = 'evt_timestamp'

    def __init__(self, name, database, *args, **kw):
        as_keywords = ['_timestamp', '_timestamp_col', '_activities', '_freq', '_entity_id', '_df_index_entity_id',
                       '_tenant_id']
        # self.name = name
        self.database = database
        # the keyword arguments may contain properties and sql alchemy dialect specific options
        # set them in child classes before calling super._init__()
        # self.set_params(**kw)
        # delete the designated AS metadata properties as sql alchemy will not understand them
        for k in as_keywords:
            try:
                del kw[k]
            except KeyError:
                pass
        kw['extend_existing'] = True
        try:
            kwschema = kw['schema']
        except KeyError:
            try:
                kw['schema'] = kw['_db_schema']
            except KeyError:
                msg = 'No schema specified as **kw, using default for table %s' % self.name
                logger.warning(msg)
        else:
            if kwschema is None:
                msg = 'Schema passed as None, using default schema'
                logger.debug(msg)

        if self.database.db_type == 'db2':
            self.name = name.upper()
        else:
            self.name = name.lower()
        self.table = Table(self.name, self.database.metadata, *args, **kw)
        self.id_col = Column(self._entity_id.lower(), String(50))
        self.table.create(checkfirst=True)

    def create(self):
        self.table.create(checkfirst=True)

    def get_column_names(self):
        """
        Get a list of columns names
        """
        return [column.key for column in self.table.columns]

    def insert(self, df, chunksize=None):
        """
        Insert a dataframe into table. Dataframe column names are expected to match table column names.
        """

        if chunksize is None:
            chunksize = self.database.write_chunk_size

        df = reset_df_index(df, auto_index_name=self.auto_index_name)
        cols = self.get_column_names()

        extra_cols = set([x for x in df.columns if x != 'index']) - set(cols)
        if len(extra_cols) > 0:
            logger.warning(
                'Dataframe includes column/s %s that are not present in the table. They will be ignored.' % extra_cols)

        dtypes = {}
        # replace default mappings to clobs and booleans
        for c in list(df.columns):
            if is_string_dtype(df[c]):
                dtypes[c] = String(255)
            elif is_bool_dtype(df[c]):
                dtypes[c] = SmallInteger()

        try:
            df = df[cols]
        except KeyError:
            msg = 'Dataframe does not have required columns %s. It has columns: %s and index: %s' % (
                cols, df.columns, df.index.names)
            raise KeyError(msg)
        self.database.start_session()
        try:
            df.to_sql(name=self.name, con=self.database.connection, schema=self.schema, if_exists='append', index=False,
                      chunksize=chunksize, dtype=dtypes)
        except:
            self.database.session.rollback()
            raise
        finally:
            self.database.session.close()

    def set_params(self, **params):
        '''
        Set parameters based using supplied dictionary
        '''
        for key, value in list(params.items()):
            setattr(self, key, value)
        return self

    def query(self):
        """
        Return a sql alchemy query object for the table.
        """
        (q, table) = self.database.query(self.table)
        return (q, table)


class SystemLogTable(BaseTable):
    """
    A log table only has a timestamp as a predefined column
    """

    def __init__(self, name, database, *args, **kw):
        self.timestamp = Column(self._timestamp.lower(), DateTime)
        super().__init__(name, database, self.timestamp, *args, **kw)


class ActivityTable(BaseTable):
    """
    An activity table is a special class of table that iotfunctions understands to contain data containing activities performed using or on an entity.
    The table contains a device id, start date and end date of the activity and an activity code to indicate what type of activity was performed.
    The table can have any number of additional Column objects supplied as arguments.
    Also supply a keyword argument containing "activities" a list of activity codes contained in this table
    """

    def __init__(self, name, database, *args, **kw):
        self.set_params(**kw)
        self.id_col = Column(self._entity_id.lower(), String(50))
        self.start_date = Column('start_date', DateTime)
        self.end_date = Column('end_date', DateTime)
        self.activity = Column('activity', String(255))
        super().__init__(name, database, self.id_col, self.start_date, self.end_date, self.activity, *args, **kw)


class Dimension(BaseTable):
    """
    A dimension contains non time variant entity attributes.
    """

    def __init__(self, name, database, *args, **kw):
        self.set_params(**kw)
        self.id_col = Column(self._entity_id.lower(), String(50))
        super().__init__(name, database, self.id_col, *args, **kw)


class ResourceCalendarTable(BaseTable):
    """
    A resource calendar table is a special class of table that iotfunctions understands to contain data that can be used to understand what resource/s were assigned to an entity
    The table contains a device id, start date and end date and the resource_id.
    Create a separte table for each different type of resource, e.g. operator, owner , company
    The table can have any number of additional Column objects supplied as arguments.
    """

    def __init__(self, name, database, *args, **kw):
        self.set_params(**kw)
        self.start_date = Column('start_date', DateTime)
        self.end_date = Column('end_date', DateTime)
        self.resource_id = Column('resource_id', String(255))
        self.id_col = Column(self._entity_id.lower(), String(50))
        super().__init__(name, database, self.id_col, self.start_date, self.end_date, self.resource_id, *args, **kw)


class TimeSeriesTable(BaseTable):
    """
    A time series table contains a timestamp and one or more metrics.
    """

    def __init__(self, name, database, *args, **kw):
        self.set_params(**kw)
        self.id_col = Column(self._entity_id.lower(), String(256))
        self.evt_timestamp = Column(self._timestamp.lower(), DateTime)
        self.device_type = Column('devicetype', String(64))
        self.logical_interface = Column('logicalinterface_id', String(64))
        self.event_type = Column('eventtype', String(64))
        self.format = Column('format', String(32))
        self.updated_timestamp = Column('updated_utc', DateTime)
        super().__init__(name, database, self.id_col, self.evt_timestamp, self.device_type, self.logical_interface,
                         self.event_type, self.format, self.updated_timestamp, *args, **kw)


class SlowlyChangingDimension(BaseTable):
    """
    A slowly changing dimension table tracks changes to a property of an entitity over time
    The table contains a device id, start date and end date and the property
    Create a separate table for each property, e.g. firmware_version, owner
    """

    def __init__(self, name, database, property_name, datatype, *args, **kw):
        self.set_params(**kw)
        self.start_date = Column('start_date', DateTime)
        self.end_date = Column('end_date', DateTime)
        self.property_name = Column(property_name.lower(), datatype)
        self.id_col = Column(self._entity_id.lower(), String(50))
        super().__init__(name, database, self.id_col, self.start_date, self.end_date, self.property_name, **kw)<|MERGE_RESOLUTION|>--- conflicted
+++ resolved
@@ -868,12 +868,8 @@
 
         self.url[('allEntityTypes', 'GET')] = '/'.join([base_meta_url, 'meta', 'v1', self.tenant_id, 'entityType'])
         self.url[('entityType', 'POST')] = '/'.join([base_meta_url, 'meta', 'v1', self.tenant_id, object_type]) + '?createTables=true'
-<<<<<<< HEAD
-        self.url[('entityType', 'GET')] = '/'.join([base_meta_url, 'meta', 'v1', self.tenant_id, object_type, object_name])
-=======
         self.url[('entityType', 'GET')] = '/'.join(
             [base_meta_url, 'meta', 'v1', self.tenant_id, object_type, object_name])
->>>>>>> 68084999
 
         self.url[('engineInput', 'GET')] = '/'.join(
             [base_kpi_url, 'kpi', 'v1', self.tenant_id, 'entityType', object_name, object_type])
